use std::time::{Duration, Instant};

use crossterm::event::{Event, KeyCode, MouseEventKind};
use ratatui::backend::{Backend, CrosstermBackend};
use ratatui::layout::Rect;
use ratatui::style::{Color, Modifier, Style};
use ratatui::text::Span;
use ratatui::widgets::{Block, Scrollbar, ScrollbarOrientation};
use ratatui::{Frame, Terminal};
use tui_tree_widget::{Tree, TreeItem, TreeState};

<<<<<<< HEAD
fn example_data() -> Vec<TreeItem<'static, &'static str>> {
    vec![
        TreeItem::new_leaf("a", "Alfa"),
        TreeItem::new(
            "b",
            "Bravo",
            vec![
                TreeItem::new_leaf("c", "Charlie"),
=======
struct App {
    state: TreeState<&'static str>,
    items: Vec<TreeItem<'static, &'static str>>,
}

impl App {
    fn new() -> Self {
        Self {
            state: TreeState::default(),
            items: vec![
                TreeItem::new_leaf("a", "Alfa"),
>>>>>>> 2811a797
                TreeItem::new(
                    "d",
                    "Delta",
                    vec![
                        TreeItem::new_leaf("e", "Echo"),
                        TreeItem::new_leaf("f", "Foxtrot"),
                    ],
                )
                .expect("all item identifiers are unique"),
                TreeItem::new_leaf("g", "Golf"),
            ],
        )
        .expect("all item identifiers are unique"),
        TreeItem::new_leaf("h", "Hotel"),
        TreeItem::new(
            "i",
            "India",
            vec![
                TreeItem::new_leaf("j", "Juliett"),
                TreeItem::new_leaf("k", "Kilo"),
                TreeItem::new_leaf("l", "Lima"),
                TreeItem::new_leaf("m", "Mike"),
                TreeItem::new_leaf("n", "November"),
            ],
        )
        .expect("all item identifiers are unique"),
        TreeItem::new_leaf("o", "Oscar"),
        TreeItem::new(
            "p",
            "Papa",
            vec![
                TreeItem::new_leaf("q", "Quebec"),
                TreeItem::new_leaf("r", "Romeo"),
                TreeItem::new_leaf("s", "Sierra"),
                TreeItem::new_leaf("t", "Tango"),
                TreeItem::new_leaf("u", "Uniform"),
                TreeItem::new(
                    "v",
                    "Victor",
                    vec![
                        TreeItem::new_leaf("w", "Whiskey"),
                        TreeItem::new_leaf("x", "Xray"),
                        TreeItem::new_leaf("y", "Yankee"),
                    ],
                )
                .expect("all item identifiers are unique"),
            ],
        )
        .expect("all item identifiers are unique"),
        TreeItem::new_leaf("z", "Zulu"),
    ]
}

struct App {
    state: TreeState<&'static str>,
}

impl App {
    fn new() -> Self {
        Self {
            state: TreeState::default(),
        }
    }

    fn draw(&mut self, frame: &mut Frame) {
        let area = frame.size();
        let data = example_data();
        let widget = Tree::new(&data)
            .block(
                Block::bordered()
                    .title("Tree Widget")
                    .title_bottom(format!("{:?}", self.state)),
            )
            .experimental_scrollbar(Some(
                Scrollbar::new(ScrollbarOrientation::VerticalRight)
                    .begin_symbol(None)
                    .track_symbol(None)
                    .end_symbol(None),
            ))
            .highlight_style(
                Style::new()
                    .fg(Color::Black)
                    .bg(Color::LightGreen)
                    .add_modifier(Modifier::BOLD),
            )
            .highlight_symbol(">> ");
        frame.render_stateful_widget(widget, area, &mut self.state);
    }
}

fn main() -> std::io::Result<()> {
    // Terminal initialization
    crossterm::terminal::enable_raw_mode()?;
    let mut stdout = std::io::stdout();
    crossterm::execute!(
        stdout,
        crossterm::terminal::EnterAlternateScreen,
        crossterm::event::EnableMouseCapture
    )?;
    let mut terminal = Terminal::new(CrosstermBackend::new(stdout))?;

    // App
    let app = App::new();
    let res = run_app(&mut terminal, app);

    // restore terminal
    crossterm::terminal::disable_raw_mode()?;
    crossterm::execute!(
        terminal.backend_mut(),
        crossterm::terminal::LeaveAlternateScreen,
        crossterm::event::DisableMouseCapture
    )?;
    terminal.show_cursor()?;

    if let Err(err) = res {
        println!("{err:?}");
    }

    Ok(())
}

fn run_app<B: Backend>(terminal: &mut Terminal<B>, mut app: App) -> std::io::Result<()> {
    const DEBOUNCE: Duration = Duration::from_millis(20); // 50 FPS

    let before = Instant::now();
    terminal.draw(|frame| app.draw(frame))?;
    let mut last_render_took = before.elapsed();

    let mut debounce: Option<Instant> = None;

    loop {
        let timeout = debounce.map_or(DEBOUNCE, |start| DEBOUNCE.saturating_sub(start.elapsed()));
        if crossterm::event::poll(timeout)? {
            let update = match crossterm::event::read()? {
                Event::Key(key) => match key.code {
                    KeyCode::Char('q') => return Ok(()),
                    KeyCode::Char('\n' | ' ') => app.state.toggle_selected(),
                    KeyCode::Left => app.state.key_left(),
                    KeyCode::Right => app.state.key_right(),
                    KeyCode::Down => app.state.key_down(),
                    KeyCode::Up => app.state.key_up(),
                    KeyCode::Esc => app.state.select(Vec::new()),
                    KeyCode::Home => app.state.select_first(),
                    KeyCode::End => app.state.select_last(),
                    KeyCode::PageDown => app.state.scroll_down(3),
                    KeyCode::PageUp => app.state.scroll_up(3),
                    _ => false,
                },
                Event::Mouse(mouse) => match mouse.kind {
                    MouseEventKind::ScrollDown => app.state.scroll_down(1),
                    MouseEventKind::ScrollUp => app.state.scroll_up(1),
                    _ => false,
                },
                Event::Resize(_, _) => true,
                _ => false,
            };
            if update {
                debounce.get_or_insert_with(Instant::now);
            }
        }
        if debounce.is_some_and(|debounce| debounce.elapsed() > DEBOUNCE) {
            let before = Instant::now();
            terminal.draw(|frame| {
                app.draw(frame);

                // Performance info in top right corner
                {
                    let text = format!(
                        " {} {last_render_took:?} {:.1} FPS",
                        frame.count(),
                        1.0 / last_render_took.as_secs_f64()
                    );
                    #[allow(clippy::cast_possible_truncation)]
                    let area = Rect {
                        y: 0,
                        height: 1,
                        x: frame.size().width.saturating_sub(text.len() as u16),
                        width: text.len() as u16,
                    };
                    frame.render_widget(
                        Span::styled(text, Style::new().fg(Color::Black).bg(Color::Gray)),
                        area,
                    );
                }
            })?;
            last_render_took = before.elapsed();

            debounce = None;
        }
    }
}<|MERGE_RESOLUTION|>--- conflicted
+++ resolved
@@ -9,16 +9,6 @@
 use ratatui::{Frame, Terminal};
 use tui_tree_widget::{Tree, TreeItem, TreeState};
 
-<<<<<<< HEAD
-fn example_data() -> Vec<TreeItem<'static, &'static str>> {
-    vec![
-        TreeItem::new_leaf("a", "Alfa"),
-        TreeItem::new(
-            "b",
-            "Bravo",
-            vec![
-                TreeItem::new_leaf("c", "Charlie"),
-=======
 struct App {
     state: TreeState<&'static str>,
     items: Vec<TreeItem<'static, &'static str>>,
@@ -30,75 +20,68 @@
             state: TreeState::default(),
             items: vec![
                 TreeItem::new_leaf("a", "Alfa"),
->>>>>>> 2811a797
                 TreeItem::new(
-                    "d",
-                    "Delta",
+                    "b",
+                    "Bravo",
                     vec![
-                        TreeItem::new_leaf("e", "Echo"),
-                        TreeItem::new_leaf("f", "Foxtrot"),
+                        TreeItem::new_leaf("c", "Charlie"),
+                        TreeItem::new(
+                            "d",
+                            "Delta",
+                            vec![
+                                TreeItem::new_leaf("e", "Echo"),
+                                TreeItem::new_leaf("f", "Foxtrot"),
+                            ],
+                        )
+                        .expect("all item identifiers are unique"),
+                        TreeItem::new_leaf("g", "Golf"),
                     ],
                 )
                 .expect("all item identifiers are unique"),
-                TreeItem::new_leaf("g", "Golf"),
-            ],
-        )
-        .expect("all item identifiers are unique"),
-        TreeItem::new_leaf("h", "Hotel"),
-        TreeItem::new(
-            "i",
-            "India",
-            vec![
-                TreeItem::new_leaf("j", "Juliett"),
-                TreeItem::new_leaf("k", "Kilo"),
-                TreeItem::new_leaf("l", "Lima"),
-                TreeItem::new_leaf("m", "Mike"),
-                TreeItem::new_leaf("n", "November"),
-            ],
-        )
-        .expect("all item identifiers are unique"),
-        TreeItem::new_leaf("o", "Oscar"),
-        TreeItem::new(
-            "p",
-            "Papa",
-            vec![
-                TreeItem::new_leaf("q", "Quebec"),
-                TreeItem::new_leaf("r", "Romeo"),
-                TreeItem::new_leaf("s", "Sierra"),
-                TreeItem::new_leaf("t", "Tango"),
-                TreeItem::new_leaf("u", "Uniform"),
+                TreeItem::new_leaf("h", "Hotel"),
                 TreeItem::new(
-                    "v",
-                    "Victor",
+                    "i",
+                    "India",
                     vec![
-                        TreeItem::new_leaf("w", "Whiskey"),
-                        TreeItem::new_leaf("x", "Xray"),
-                        TreeItem::new_leaf("y", "Yankee"),
+                        TreeItem::new_leaf("j", "Juliett"),
+                        TreeItem::new_leaf("k", "Kilo"),
+                        TreeItem::new_leaf("l", "Lima"),
+                        TreeItem::new_leaf("m", "Mike"),
+                        TreeItem::new_leaf("n", "November"),
                     ],
                 )
                 .expect("all item identifiers are unique"),
+                TreeItem::new_leaf("o", "Oscar"),
+                TreeItem::new(
+                    "p",
+                    "Papa",
+                    vec![
+                        TreeItem::new_leaf("q", "Quebec"),
+                        TreeItem::new_leaf("r", "Romeo"),
+                        TreeItem::new_leaf("s", "Sierra"),
+                        TreeItem::new_leaf("t", "Tango"),
+                        TreeItem::new_leaf("u", "Uniform"),
+                        TreeItem::new(
+                            "v",
+                            "Victor",
+                            vec![
+                                TreeItem::new_leaf("w", "Whiskey"),
+                                TreeItem::new_leaf("x", "Xray"),
+                                TreeItem::new_leaf("y", "Yankee"),
+                            ],
+                        )
+                        .expect("all item identifiers are unique"),
+                    ],
+                )
+                .expect("all item identifiers are unique"),
+                TreeItem::new_leaf("z", "Zulu"),
             ],
-        )
-        .expect("all item identifiers are unique"),
-        TreeItem::new_leaf("z", "Zulu"),
-    ]
-}
-
-struct App {
-    state: TreeState<&'static str>,
-}
-
-impl App {
-    fn new() -> Self {
-        Self {
-            state: TreeState::default(),
         }
     }
 
     fn draw(&mut self, frame: &mut Frame) {
         let area = frame.size();
-        let data = example_data();
-        let widget = Tree::new(&data)
+        let widget = Tree::new(&self.items)
             .block(
                 Block::bordered()
                     .title("Tree Widget")
