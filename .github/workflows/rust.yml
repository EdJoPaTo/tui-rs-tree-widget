--- conflicted
+++ resolved
@@ -8,13 +8,10 @@
     # Check if it works with current dependencies
     - cron: '42 2 * * 6' # weekly on Saturday 2:42 UTC
 
-<<<<<<< HEAD
-=======
 env:
   CARGO_INCREMENTAL: 0
   CARGO_TERM_COLOR: always
 
->>>>>>> fc249539
 jobs:
   rustfmt:
     runs-on: ubuntu-latest
@@ -30,42 +27,12 @@
   clippy:
     name: Clippy ${{ matrix.toolchain }}
     runs-on: ubuntu-latest
-<<<<<<< HEAD
-    continue-on-error: ${{ matrix.toolchain == 'nightly' }}
+    continue-on-error: ${{ (matrix.toolchain == 'beta') || (matrix.toolchain == 'nightly') }}
     strategy:
       fail-fast: false
       matrix:
         toolchain:
           - stable
-          - nightly
-    env:
-      RUSTFLAGS: --deny warnings
-    steps:
-      - name: Setup Rust
-        uses: dtolnay/rust-toolchain@master
-        with:
-          toolchain: ${{ matrix.toolchain }}
-          components: clippy
-      - uses: actions/checkout@v4
-      - run: cargo fetch
-      - run: cargo clippy --offline --all-targets
-      - run: cargo doc --offline --no-deps
-
-  test:
-    name: Test ${{ matrix.toolchain }} ${{ matrix.os }}
-    runs-on: ${{ matrix.os }}
-    continue-on-error: ${{ matrix.toolchain == 'nightly' }}
-=======
-    continue-on-error: ${{ (matrix.toolchain == 'beta') || (matrix.toolchain == 'nightly') }}
->>>>>>> fc249539
-    strategy:
-      fail-fast: false
-      matrix:
-        toolchain:
-          - stable
-<<<<<<< HEAD
-          - nightly
-=======
           - beta
           - nightly
     env:
@@ -95,7 +62,6 @@
         toolchain:
           - stable
           - beta
->>>>>>> fc249539
         os:
           - ubuntu-latest
           - macos-latest
@@ -109,14 +75,6 @@
         with:
           toolchain: ${{ matrix.toolchain }}
 
-<<<<<<< HEAD
-      - uses: actions/checkout@v4
-      - run: cargo fetch
-      - run: cargo build --offline --all-targets
-
-      - name: Run tests
-        run: cargo test --offline
-=======
       - name: Install cargo-hack
         uses: taiki-e/install-action@v2
         with:
@@ -164,7 +122,6 @@
           path: target/
       - run: cargo build --offline --all-features --all-targets
       - run: cargo test --offline --all-features --no-fail-fast
->>>>>>> fc249539
 
   release:
     name: Release ${{ matrix.triple }}
@@ -194,11 +151,7 @@
           - triple: aarch64-pc-windows-msvc
             os: windows-latest
     env:
-<<<<<<< HEAD
-      RUSTFLAGS: --allow unknown-lints --deny warnings
-=======
       RUSTFLAGS: --deny warnings
->>>>>>> fc249539
     steps:
       - name: Setup Rust
         id: rust
@@ -214,13 +167,6 @@
           tool: cross
 
       - uses: actions/checkout@v4
-<<<<<<< HEAD
-
-      - run: cargo fetch
-
-      - name: Build
-        run: ${{ runner.os == 'Linux' && 'cross' || 'cargo' }} build --release --offline --target ${{ matrix.triple }}
-=======
       - run: cargo fetch
       - uses: actions/cache@v4
         with:
@@ -228,5 +174,4 @@
           path: target/
 
       - name: Build
-        run: ${{ runner.os == 'Linux' && 'cross' || 'cargo' }} build --release --offline --all-features --target ${{ matrix.triple }}
->>>>>>> fc249539
+        run: ${{ runner.os == 'Linux' && 'cross' || 'cargo' }} build --release --offline --all-features --target ${{ matrix.triple }}