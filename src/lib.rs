--- conflicted
+++ resolved
@@ -142,20 +142,7 @@
     }
 }
 
-<<<<<<< HEAD
 impl<Data> StatefulWidget for Tree<'_, Data>
-=======
-#[test]
-#[should_panic = "duplicate identifiers"]
-fn tree_new_errors_with_duplicate_identifiers() {
-    let item = TreeItem::new_leaf("same", "text");
-    let another = item.clone();
-    let items = [item, another];
-    let _: Tree<_> = Tree::new(&items).unwrap();
-}
-
-impl<Identifier> StatefulWidget for Tree<'_, Identifier>
->>>>>>> d676f665
 where
     Data: TreeData,
 {
