--- conflicted
+++ resolved
@@ -46,26 +46,15 @@
 /// terminal.draw(|frame| {
 ///     let area = frame.size();
 ///
-<<<<<<< HEAD
 ///     let tree_widget = Tree::new(&items).block(Block::bordered().title("Tree Widget"));
-=======
-///     let tree_widget = Tree::new(&items)
-///         .expect("all item identifiers are unique")
-///         .block(Block::bordered().title("Tree Widget"));
->>>>>>> 051f49fd
 ///
 ///     frame.render_stateful_widget(tree_widget, area, &mut state);
 /// })?;
 /// # Ok::<(), std::io::Error>(())
 /// ```
 #[derive(Debug, Clone)]
-<<<<<<< HEAD
 pub struct Tree<'a, Data> {
     data: &'a Data,
-=======
-pub struct Tree<'a, Identifier> {
-    items: &'a [TreeItem<'a, Identifier>],
->>>>>>> 051f49fd
 
     block: Option<Block<'a>>,
     scrollbar: Option<Scrollbar<'a>>,
@@ -90,30 +79,9 @@
     Data: TreeData,
 {
     /// Create a new `Tree`.
-<<<<<<< HEAD
     pub fn new(data: &'a Data) -> Self {
         Self {
             data,
-=======
-    ///
-    /// # Errors
-    ///
-    /// Errors when there are duplicate identifiers in the children.
-    pub fn new(items: &'a [TreeItem<'a, Identifier>]) -> std::io::Result<Self> {
-        let identifiers = items
-            .iter()
-            .map(|item| &item.identifier)
-            .collect::<HashSet<_>>();
-        if identifiers.len() != items.len() {
-            return Err(std::io::Error::new(
-                std::io::ErrorKind::AlreadyExists,
-                "The items contain duplicate identifiers",
-            ));
-        }
-
-        Ok(Self {
-            items,
->>>>>>> 051f49fd
             block: None,
             scrollbar: None,
             style: Style::new(),
@@ -180,19 +148,7 @@
     }
 }
 
-<<<<<<< HEAD
 impl<Data> StatefulWidget for Tree<'_, Data>
-=======
-#[test]
-#[should_panic = "duplicate identifiers"]
-fn tree_new_errors_with_duplicate_identifiers() {
-    let item = TreeItem::new_leaf("same", "text");
-    let another = item.clone();
-    Tree::new(&[item, another]).unwrap();
-}
-
-impl<Identifier> StatefulWidget for Tree<'_, Identifier>
->>>>>>> 051f49fd
 where
     Data: TreeData,
 {
@@ -215,15 +171,9 @@
             return;
         }
 
-<<<<<<< HEAD
-        let nodes = self.data.get_nodes(&state.open);
+        let nodes = self.data.get_nodes(&state.opened);
         state.last_biggest_index = nodes.len().saturating_sub(1);
         if nodes.is_empty() {
-=======
-        let visible = state.flatten(self.items);
-        state.last_biggest_index = visible.len().saturating_sub(1);
-        if visible.is_empty() {
->>>>>>> 051f49fd
             return;
         }
         let available_height = area.height as usize;
@@ -325,11 +275,7 @@
                 );
                 let symbol = if !node.has_children {
                     self.node_no_children_symbol
-<<<<<<< HEAD
-                } else if state.open.contains(&node.identifier) {
-=======
-                } else if state.opened.contains(identifier) {
->>>>>>> 051f49fd
+                } else if state.opened.contains(&node.identifier) {
                     self.node_open_symbol
                 } else {
                     self.node_closed_symbol
@@ -353,26 +299,9 @@
 
             state
                 .last_rendered_identifiers
-                .push((area.y, identifier.clone()));
-        }
-<<<<<<< HEAD
-        state.last_visible_identifiers = nodes.into_iter().map(|node| node.identifier).collect();
-=======
-        state.last_identifiers = visible
-            .into_iter()
-            .map(|flattened| flattened.identifier)
-            .collect();
-    }
-}
-
-impl<Identifier> Widget for Tree<'_, Identifier>
-where
-    Identifier: Clone + Default + Eq + core::hash::Hash,
-{
-    fn render(self, area: Rect, buf: &mut Buffer) {
-        let mut state = TreeState::default();
-        StatefulWidget::render(self, area, buf, &mut state);
->>>>>>> 051f49fd
+                .push((area.y, node.identifier.clone()));
+        }
+        state.last_identifiers = nodes.into_iter().map(|node| node.identifier).collect();
     }
 }
 
@@ -383,13 +312,8 @@
     #[must_use]
     #[track_caller]
     fn render(width: u16, height: u16, state: &mut TreeState<&'static str>) -> Buffer {
-<<<<<<< HEAD
-        let data = TreeItem::example();
-        let tree = Tree::new(&data);
-=======
         let items = TreeItem::example();
-        let tree = Tree::new(&items).unwrap();
->>>>>>> 051f49fd
+        let tree = Tree::new(&items);
         let area = Rect::new(0, 0, width, height);
         let mut buffer = Buffer::empty(area);
         StatefulWidget::render(tree, area, &mut buffer, state);
