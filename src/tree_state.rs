use std::collections::HashSet;

/// Keeps the state of what is currently selected and what was opened in a [`Tree`](crate::Tree).
///
/// The generic argument [`Identifier`](crate::TreeData::Identifier) is used to keep the state like the currently selected or opened nodes in the [`TreeState`].
///
/// # Example
///
/// ```
/// # use tui_tree_widget::TreeState;
/// type Identifier = usize;
///
/// let mut state = TreeState::<Identifier>::default();
/// ```
#[derive(Debug, Default)]
pub struct TreeState<Identifier> {
    pub(super) offset: usize,
    pub(super) open: HashSet<Vec<Identifier>>,
    pub(super) selected: Vec<Identifier>,
    pub(super) ensure_selected_in_view_on_next_render: bool,
    pub(super) last_biggest_index: usize,
    pub(super) last_visible_identifiers: Vec<Vec<Identifier>>,
}

impl<Identifier> TreeState<Identifier>
where
    Identifier: Clone + PartialEq + Eq + core::hash::Hash,
{
    #[must_use]
    pub const fn get_offset(&self) -> usize {
        self.offset
    }

    #[must_use]
    #[deprecated = "Use self.get_open()"]
    pub fn get_all_opened(&self) -> Vec<Vec<Identifier>> {
        self.open.iter().cloned().collect()
    }

    #[must_use]
    pub const fn get_open(&self) -> &HashSet<Vec<Identifier>> {
        &self.open
    }

    #[must_use]
    #[deprecated = "use self.get_selected"]
    pub fn selected(&self) -> Vec<Identifier> {
        self.selected.clone()
    }

    #[must_use]
    pub fn get_selected(&self) -> &[Identifier] {
        &self.selected
    }

    /// Get a flat list of all visible (= below open) [`TreeItem`]s with this `TreeState`.
    #[must_use]
    pub fn flatten<'a>(
        &self,
        items: &'a [TreeItem<'a, Identifier>],
    ) -> Vec<Flattened<'a, Identifier>> {
        flatten(&self.open, items, &[])
    }

    /// Selects the given identifier.
    ///
    /// Returns `true` when the selection changed.
    ///
    /// Clear the selection by passing an empty identifier vector:
    ///
    /// ```rust
    /// # use tui_tree_widget::TreeState;
    /// # let mut state = TreeState::<usize>::default();
    /// state.select(Vec::new());
    /// ```
    pub fn select(&mut self, identifier: Vec<Identifier>) -> bool {
        self.ensure_selected_in_view_on_next_render = true;
        let changed = self.selected != identifier;
        self.selected = identifier;
        changed
    }

    /// Open a tree node.
    /// Returns `true` when it was closed and has been opened.
    /// Returns `false` when it was already open.
    pub fn open(&mut self, identifier: Vec<Identifier>) -> bool {
        if identifier.is_empty() {
            false
        } else {
            self.open.insert(identifier)
        }
    }

    /// Close a tree node.
    /// Returns `true` when it was open and has been closed.
    /// Returns `false` when it was already closed.
    pub fn close(&mut self, identifier: &[Identifier]) -> bool {
        self.open.remove(identifier)
    }

    /// Toggles a tree node open/close state.
    /// When it is currently open, then [`close`](Self::close) is called. Otherwise [`open`](Self::open).
    ///
    /// Returns `true` when a node is opened / closed.
    /// As toggle always changes something, this only returns `false` when an empty identifier is given.
    pub fn toggle(&mut self, identifier: Vec<Identifier>) -> bool {
        if identifier.is_empty() {
            false
        } else if self.open.contains(&identifier) {
            self.close(&identifier)
        } else {
            self.open(identifier)
        }
    }

    /// Toggles the currently selected tree node open/close state.
    /// See also [`toggle`](Self::toggle)
    ///
    /// Returns `true` when a node is opened / closed.
    /// As toggle always changes something, this only returns `false` when nothing is selected.
    pub fn toggle_selected(&mut self) -> bool {
        if self.selected.is_empty() {
            return false;
        }

        self.ensure_selected_in_view_on_next_render = true;

        // Reimplement self.close because of multiple different borrows
        let was_open = self.open.remove(&self.selected);
        if was_open {
            return true;
        }

        self.open(self.selected.clone())
    }

    /// Closes all open nodes.
    ///
    /// Returns `true` when any node was closed.
    pub fn close_all(&mut self) -> bool {
        if self.open.is_empty() {
            false
        } else {
            self.open.clear();
            true
        }
    }

    /// Select the first node.
    ///
    /// Returns `true` when the selection changed.
    pub fn select_first(&mut self) -> bool {
        let identifier = self
            .last_visible_identifiers
            .first()
            .cloned()
            .unwrap_or_default();
        self.select(identifier)
    }

    /// Select the last visible node.
    ///
    /// Returns `true` when the selection changed.
    pub fn select_last(&mut self) -> bool {
        let new_identifier = self
            .last_visible_identifiers
            .last()
            .cloned()
            .unwrap_or_default();
        self.select(new_identifier)
    }

    /// Select the node visible on the given index.
    ///
    /// Returns `true` when the selection changed.
    ///
    /// This can be useful for mouse clicks.
    pub fn select_visible_index(&mut self, new_index: usize) -> bool {
        let new_index = new_index.min(self.last_biggest_index);
        let new_identifier = self
            .last_visible_identifiers
            .get(new_index)
            .cloned()
            .unwrap_or_default();
        self.select(new_identifier)
    }

    /// Move the current selection with the direction/amount by the given function.
    ///
    /// Returns `true` when the selection changed.
    ///
    /// # Example
    ///
    /// ```
    /// # use tui_tree_widget::TreeState;
    /// # type Identifier = usize;
    /// # let mut state = TreeState::<Identifier>::default();
    /// // Move the selection one down
    /// state.select_visible_relative(|current| {
    ///     current.map_or(0, |current| current.saturating_add(1))
    /// });
    /// ```
    ///
    /// For more examples take a look into the source code of [`key_up`](Self::key_up) or [`key_down`](Self::key_down).
    /// They are implemented with this method.
    pub fn select_visible_relative<F>(&mut self, change_function: F) -> bool
    where
        F: FnOnce(Option<usize>) -> usize,
    {
        let visible = &self.last_visible_identifiers;
        let current_identifier = &self.selected;
        let current_index = visible
            .iter()
            .position(|identifier| identifier == current_identifier);
        let new_index = change_function(current_index).min(self.last_biggest_index);
        let new_identifier = visible.get(new_index).cloned().unwrap_or_default();
        self.select(new_identifier)
    }

    /// Ensure the selected node is visible on next render
    pub fn scroll_selected_into_view(&mut self) {
        self.ensure_selected_in_view_on_next_render = true;
    }

    /// Scroll the specified amount of lines up
    ///
    /// Returns `true` when the scroll position changed.
    /// Returns `false` when the scrolling has reached the top.
    pub fn scroll_up(&mut self, lines: usize) -> bool {
        let before = self.offset;
        self.offset = self.offset.saturating_sub(lines);
        before != self.offset
    }

    /// Scroll the specified amount of lines down
    ///
    /// Returns `true` when the scroll position changed.
<<<<<<< HEAD
    /// Returns `false` when the scrolling has reached the last node.
=======
    /// Returns `false` when the scrolling has reached the last [`TreeItem`].
>>>>>>> 2811a797
    pub fn scroll_down(&mut self, lines: usize) -> bool {
        let before = self.offset;
        self.offset = self
            .offset
            .saturating_add(lines)
            .min(self.last_biggest_index);
        before != self.offset
    }

    /// Handles the up arrow key.
    /// Moves up in the current depth or to its parent.
    ///
    /// Returns `true` when the selection changed.
    pub fn key_up(&mut self) -> bool {
        self.select_visible_relative(|current| {
            current.map_or(usize::MAX, |current| current.saturating_sub(1))
        })
    }

    /// Handles the down arrow key.
    /// Moves down in the current depth or into a child node.
    ///
    /// Returns `true` when the selection changed.
    pub fn key_down(&mut self) -> bool {
        self.select_visible_relative(|current| {
            current.map_or(0, |current| current.saturating_add(1))
        })
    }

    /// Handles the left arrow key.
    /// Closes the currently selected or moves to its parent.
    ///
    /// Returns `true` when the selection or the open state changed.
    pub fn key_left(&mut self) -> bool {
        self.ensure_selected_in_view_on_next_render = true;
        // Reimplement self.close because of multiple different borrows
        let mut changed = self.open.remove(&self.selected);
        if !changed {
            // Select the parent by removing the leaf from selection
            let popped = self.selected.pop();
            changed = popped.is_some();
        }
        changed
    }

    /// Handles the right arrow key.
    /// Opens the currently selected.
    ///
    /// Returns `true` when it was closed and has been opened.
<<<<<<< HEAD
    /// Returns `false` when it was already open.
=======
    /// Returns `false` when it was already open or nothing being selected.
>>>>>>> 2811a797
    pub fn key_right(&mut self) -> bool {
        if self.selected.is_empty() {
            false
        } else {
            self.ensure_selected_in_view_on_next_render = true;
            self.open(self.selected.clone())
        }
    }
}<|MERGE_RESOLUTION|>--- conflicted
+++ resolved
@@ -51,15 +51,6 @@
     #[must_use]
     pub fn get_selected(&self) -> &[Identifier] {
         &self.selected
-    }
-
-    /// Get a flat list of all visible (= below open) [`TreeItem`]s with this `TreeState`.
-    #[must_use]
-    pub fn flatten<'a>(
-        &self,
-        items: &'a [TreeItem<'a, Identifier>],
-    ) -> Vec<Flattened<'a, Identifier>> {
-        flatten(&self.open, items, &[])
     }
 
     /// Selects the given identifier.
@@ -235,11 +226,7 @@
     /// Scroll the specified amount of lines down
     ///
     /// Returns `true` when the scroll position changed.
-<<<<<<< HEAD
     /// Returns `false` when the scrolling has reached the last node.
-=======
-    /// Returns `false` when the scrolling has reached the last [`TreeItem`].
->>>>>>> 2811a797
     pub fn scroll_down(&mut self, lines: usize) -> bool {
         let before = self.offset;
         self.offset = self
@@ -289,11 +276,7 @@
     /// Opens the currently selected.
     ///
     /// Returns `true` when it was closed and has been opened.
-<<<<<<< HEAD
-    /// Returns `false` when it was already open.
-=======
     /// Returns `false` when it was already open or nothing being selected.
->>>>>>> 2811a797
     pub fn key_right(&mut self) -> bool {
         if self.selected.is_empty() {
             false
